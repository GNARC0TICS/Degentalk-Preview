--- conflicted
+++ resolved
@@ -51,179 +51,6 @@
 }));
 
 describe('DGT Service', () => {
-<<<<<<< HEAD
-	beforeEach(() => {
-		vi.resetAllMocks();
-	});
-
-	describe('getUserBalance', () => {
-		it('should return the user balance', async () => {
-			const result = await dgtService.getUserBalance(1);
-
-			expect(result).toBe(BigInt(1000));
-			expect(db.select).toHaveBeenCalled();
-		});
-
-		it('should throw an error if user is not found', async () => {
-			// Mock user not found
-			vi.mocked(db.select).mockReturnValueOnce({
-				from: vi.fn().mockReturnValue({
-					where: vi.fn().mockReturnValue({
-						limit: vi.fn().mockReturnValue([])
-					})
-				})
-			} as any);
-
-			await expect(dgtService.getUserBalance(999)).rejects.toThrow(WalletError);
-		});
-	});
-
-	describe('addDgt', () => {
-		it('should add DGT to user balance', async () => {
-			const result = await dgtService.addDgt(1, BigInt(500), 'PURCHASE');
-
-			expect(result).toBe(BigInt(500));
-			expect(db.transaction).toHaveBeenCalled();
-			expect(db.update).toHaveBeenCalled();
-			expect(db.insert).toHaveBeenCalled();
-		});
-
-		it('should throw an error for negative amounts', async () => {
-			await expect(dgtService.addDgt(1, BigInt(-100), 'PURCHASE')).rejects.toThrow(WalletError);
-		});
-	});
-
-	describe('deductDgt', () => {
-		it('should deduct DGT from user balance', async () => {
-			const result = await dgtService.deductDgt(1, BigInt(500), 'WITHDRAW');
-
-			expect(result).toBe(BigInt(500));
-			expect(db.transaction).toHaveBeenCalled();
-			expect(db.update).toHaveBeenCalled();
-			expect(db.insert).toHaveBeenCalled();
-		});
-
-		it('should throw an error for insufficient funds', async () => {
-			// Mock insufficient balance
-			vi.mocked(db.select).mockReturnValueOnce({
-				from: vi.fn().mockReturnValue({
-					where: vi.fn().mockReturnValue({
-						limit: vi.fn().mockReturnValue([{ dgtWalletBalance: '100' }])
-					})
-				})
-			} as any);
-
-			await expect(dgtService.deductDgt(1, BigInt(500), 'WITHDRAW')).rejects.toThrow(WalletError);
-		});
-	});
-
-	describe('transferDgt', () => {
-		it('should transfer DGT between users', async () => {
-			// Mock user lookups
-			vi.mocked(db.select)
-				.mockReturnValueOnce({
-					from: vi.fn().mockReturnValue({
-						where: vi.fn().mockReturnValue({
-							limit: vi.fn().mockReturnValue([{ dgtWalletBalance: '1000' }])
-						})
-					})
-				} as any)
-				.mockReturnValueOnce({
-					from: vi.fn().mockReturnValue({
-						where: vi.fn().mockReturnValue({
-							limit: vi.fn().mockReturnValue([{ id: 2 }])
-						})
-					})
-				} as any);
-
-			// Mock balance updates
-			vi.mocked(db.update)
-				.mockReturnValueOnce({
-					set: vi.fn().mockReturnValue({
-						where: vi.fn().mockReturnValue({
-							returning: vi.fn().mockReturnValue([{ newBalance: '500' }])
-						})
-					})
-				} as any)
-				.mockReturnValueOnce({
-					set: vi.fn().mockReturnValue({
-						where: vi.fn().mockReturnValue({
-							returning: vi.fn().mockReturnValue([{ newBalance: '1500' }])
-						})
-					})
-				} as any);
-
-			const result = await dgtService.transferDgt(1, 2, BigInt(500), 'TIP');
-
-			expect(result).toEqual({
-				senderBalance: BigInt(500),
-				recipientBalance: BigInt(1500)
-			});
-			expect(db.transaction).toHaveBeenCalled();
-			expect(db.update).toHaveBeenCalledTimes(3); // Sender, recipient, and potentially treasury
-			expect(db.insert).toHaveBeenCalledTimes(3); // Sender tx, recipient tx, fee tx
-		});
-	});
-
-	describe('fulfillDgtPurchase', () => {
-		it('should fulfill a DGT purchase', async () => {
-			// Mock purchase order lookup
-			vi.mocked(db.select)
-				.mockReturnValueOnce({
-					from: vi.fn().mockReturnValue({
-						where: vi.fn().mockReturnValue({
-							limit: vi.fn().mockReturnValue([
-								{
-									id: 1,
-									userId: 1,
-									dgtAmountRequested: '1000',
-									status: 'pending',
-									metadata: {}
-								}
-							])
-						})
-					})
-				} as any)
-				.mockReturnValueOnce({
-					from: vi.fn().mockReturnValue({
-						where: vi.fn().mockReturnValue({
-							limit: vi.fn().mockReturnValue([
-								{
-									dgtWalletBalance: '500'
-								}
-							])
-						})
-					})
-				} as any);
-
-			// Mock order update
-			vi.mocked(db.update).mockReturnValueOnce({
-				set: vi.fn().mockReturnValue({
-					where: vi.fn().mockReturnValue({
-						returning: vi.fn().mockReturnValue([
-							{
-								id: 1,
-								status: 'confirmed'
-							}
-						])
-					})
-				})
-			} as any);
-
-			const result = await dgtService.fulfillDgtPurchase(1, 'confirmed', {
-				transactionHash: '0x123'
-			});
-
-			expect(result).toEqual({
-				id: 1,
-				status: 'confirmed'
-			});
-			expect(db.transaction).toHaveBeenCalled();
-			expect(db.update).toHaveBeenCalledTimes(2); // Order update and balance update
-		});
-	});
-});
-=======
   beforeEach(() => {
     vi.resetAllMocks();
   });
@@ -400,5 +227,4 @@
       expect(db.update).toHaveBeenCalledTimes(2); // Order update and balance update
     });
   });
-}); 
->>>>>>> 5b0f7845
+}); 