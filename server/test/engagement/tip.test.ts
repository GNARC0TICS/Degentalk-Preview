--- conflicted
+++ resolved
@@ -62,21 +62,6 @@
 }));
 
 describe('Tip Service', () => {
-<<<<<<< HEAD
-	beforeEach(() => {
-		vi.resetAllMocks();
-	});
-
-	describe('processTip', () => {
-		it('should process a successful tip', async () => {
-			const result = await tipService.processTip(
-				1, // fromUserId
-				2, // toUserId
-				BigInt(100), // amount
-				'Great post!', // reason
-				{ type: 'post', id: 123 } // contentReference
-			);
-=======
   beforeEach(() => {
     vi.resetAllMocks();
   });
@@ -96,7 +81,6 @@
         'Great post!', // reason
         { type: 'post', id: 123 } // contentReference
       );
->>>>>>> 5b0f7845
 
 			expect(result).toBeDefined();
 			expect(dgtService.transferDgt).toHaveBeenCalledWith(
@@ -126,18 +110,12 @@
 		});
 	});
 
-<<<<<<< HEAD
-	describe('getUserTipStats', () => {
-		it('should return user tip statistics', async () => {
-			const stats = await tipService.getUserTipStats(1);
-=======
   describe('getUserTipStats', () => {
     afterEach(() => {
       vi.restoreAllMocks();
     });
     it('should return user tip statistics', async () => {
       const stats = await tipService.getUserTipStats(1);
->>>>>>> 5b0f7845
 
 			expect(stats).toEqual({
 				totalSent: 1000,
@@ -148,18 +126,6 @@
 		});
 	});
 
-<<<<<<< HEAD
-	describe('getContentTipStats', () => {
-		it('should return content tip statistics', async () => {
-			vi.mocked(db.execute).mockResolvedValueOnce({
-				rows: [
-					{
-						totalAmount: '500',
-						tipCount: 5
-					}
-				]
-			});
-=======
   describe('getContentTipStats', () => {
     afterEach(() => {
       vi.restoreAllMocks();
@@ -171,7 +137,6 @@
           tipCount: 5
         }]
       });
->>>>>>> 5b0f7845
 
 			const stats = await tipService.getContentTipStats('post', 123);
 
